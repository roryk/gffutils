--- conflicted
+++ resolved
@@ -21,14 +21,9 @@
     Parameters:
     -----------
 
-<<<<<<< HEAD
-    out: if a string, parsed as a filename. If 'out' is not a string,
-         then it is assumed to be a write-able stream.
-=======
     out: string or file-like object
         If a string, parsed as a filename, otherwise, a file-like object to
         write to.
->>>>>>> 4d7569c4
 
     with_header: bool
         If True, output a header file for the GFF.  The header indicates the
