--- conflicted
+++ resolved
@@ -1,14 +1,11 @@
-<<<<<<< HEAD
 import expected
 from .. import create
 from .. import interface
 from .. import parser
 from .. import feature
 from ..__init__ import example_filename
-=======
 import gffutils
 import gffutils.helpers as helpers
->>>>>>> 84d4fcc0
 import sys
 import os
 import sqlite3
@@ -44,13 +41,11 @@
     assert len(x) == 1
     assert str(x[0]) == 'chr2L	.	testing	1	10	.	+	.	gene_id "fake";', str(x[0])
 
-<<<<<<< HEAD
 class BaseDB(object):
     """
     Generic test class.  Run different versions by subclassing and overriding orig_fn.
     """
     orig_fn = None
-=======
 
 def EXPECTED_DATA():
     # list the children and their expected first-order parents for the GFF test file.
@@ -229,7 +224,7 @@
 
 class GenericDBClass(object):
     featureclass = None
->>>>>>> 84d4fcc0
+
     def setup(self):
 
         def gff_id_func(f):
@@ -347,14 +342,13 @@
 
 
 
-<<<<<<< HEAD
 class TestGFFClass(BaseDB):
     orig_fn = example_filename('FBgn0031208.gff')
 
 class TestGTFClass(BaseDB):
     orig_fn = example_filename('FBgn0031208.gtf')
 
-=======
+
 def test_random_chr():
     """
     Test on GFF files with random chromosome events.
@@ -401,5 +395,4 @@
     # this test case fails
     #test_attributes_modify()
     test_sanitize_gff()
-    test_random_chr()
->>>>>>> 84d4fcc0
+    test_random_chr()