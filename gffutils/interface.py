<<<<<<< HEAD
import six
=======
import os
>>>>>>> 1903a163
import sqlite3
import shutil
from gffutils import bins
from gffutils import helpers
from gffutils import constants
from gffutils.feature import Feature
from gffutils.exceptions import FeatureNotFoundError


class FeatureDB(object):
    # docstring to be filled in for methods that call out to
    # helpers.make_query()
    _method_doc = """
        `limit`: string or tuple
            Limit the results to a genomic region.  If string, then of the form
            "seqid:start-end"; if tuple, then (seqid, start, end).

        `strand`: "-" | "+" | "."
            Limit the results to one strand

        `featuretype`: string or tuple
            Limit the results to one or several featuretypes.

        `order_by`: string or tuple
            Order results by one or many fields; the string or tuple items must
            be in: 'seqid', 'source', 'featuretype', 'start', 'end', 'score',
            'strand', 'frame', 'attributes', 'extra'.

        `reverse`: bool
            Change sort order; only relevant if `order_by` is not None.  By
            default, results will be in ascending order, so use `reverse=True`
            for descending.

        `completely_within': bool
            If False (default), a single bp overlap with `limit` is sufficient
            to return a feature; if True, then the feature must be completely
            within `limit`. Only relevant when `limit` is not None.
    """

    def __init__(self, dbfn, text_factory=None, default_encoding='utf-8',
                 keep_order=False, pragmas=constants.default_pragmas):
        """
        Connect to a database created by :func:`gffutils.create_db`.

        Parameters
        ----------

        dbfn : str

            Path to a database created by :func:`gffutils.create_db`.

        text_factory : callable

            Optionally set the way sqlite3 handles strings.  Default is
            sqlite3.OptimizedUnicode, which returns ascii when possible,
            unicode otherwise

        encoding : str

            When non-ASCII characters are encountered, assume they are in this
            encoding.

        keep_order : bool

            If True, all features returned from this instance will have the
            order of their attributes maintained.  This can be turned on or off
            database-wide by setting the `keep_order` attribute or with this
            kwarg, or on a feature-by-feature basis by setting the `keep_order`
            attribute of an individual feature.

            Default is False, since this includes a sorting step that can get
            time-consuming for many features.

        pragmas : dict
            Dictionary of pragmas to use when connecting to the database.  See
            http://www.sqlite.org/pragma.html for the full list of
            possibilities, and constants.default_pragmas for the defaults.
            These can be changed later using the :meth:`FeatureDB.set_pragmas`
            method.

        .. note::

            `dbfn` can also be a subclass of :class:`_DBCreator`, useful for
            when :func:`gffutils.create_db` is provided the ``dbfn=":memory:"``
            kwarg.

        """
        # Since specifying the string ":memory:" will actually try to connect
        # to a new, separate (and empty) db in memory, we can alternatively
        # pass in a sqlite connection instance to use its existing, in-memory
        # db.
        from gffutils import create
        if isinstance(dbfn, create._DBCreator):
            self.conn = dbfn.conn
            self.dbfn = dbfn.dbfn

        elif isinstance(dbfn, sqlite3.Connection):
            self.conn = dbfn
            self.dbfn = dbfn
        # otherwise assume dbfn is a string.
        elif dbfn == ':memory:':
            raise ValueError(
                "cannot connect to memory db; please provide the connection")
        else:
            if not os.path.exists(dbfn):
                raise ValueError("Database file %s does not exist" % dbfn)
            self.dbfn = dbfn
            self.conn = sqlite3.connect(self.dbfn)

        if text_factory is not None:
            self.conn.text_factory = text_factory
        self.conn.row_factory = sqlite3.Row

        self.default_encoding = default_encoding
        self.keep_order = keep_order
        c = self.conn.cursor()

        # Load some meta info
        # TODO: this is a good place to check for previous versions, and offer
        # to upgrade...
        c.execute(
            '''
            SELECT version, dialect FROM meta
            ''')
        version, dialect = c.fetchone()
        self.version = version
        self.dialect = helpers._unjsonify(dialect)

        # Load directives from db
        c.execute(
            '''
            SELECT directive FROM directives
            ''')
        self.directives = [directive[0] for directive in c if directive]

        # Load autoincrements so that when we add new features, we can start
        # autoincrementing from where we last left off (instead of from 1,
        # which would cause name collisions)
        c.execute(
            '''
            SELECT base, n FROM autoincrements
            ''')
        self._autoincrements = dict(c)

        self.set_pragmas(pragmas)


    def set_pragmas(self, pragmas):
        """
        Set pragmas for the current database connection.

        Parameters
        ----------
        pragmas : dict
            Dictionary of pragmas; see constants.default_pragmas for a template
            and http://www.sqlite.org/pragma.html for a full list.
        """
        self.pragmas = pragmas
        c = self.conn.cursor()
        c.executescript(
            ';\n'.join(
                ['PRAGMA %s=%s' % i for i in self.pragmas.items()]
            )
        )


    def _feature_returner(self, **kwargs):
        """
        Returns a feature, adding additional database-specific defaults
        """
        kwargs.setdefault('dialect', self.dialect)
        kwargs.setdefault('keep_order', self.keep_order)
        return Feature(**kwargs)

    def schema(self):
        """
        Returns the database schema as a string.
        """
        c = self.conn.cursor()
        c.execute(
            '''
            SELECT sql FROM sqlite_master
            ''')
        results = []
        for i, in c:
            if i is not None:
                results.append(i)
        return '\n'.join(results)

    def __getitem__(self, key):
        if isinstance(key, Feature):
            key = key.id
        c = self.conn.cursor()
        try:
            c.execute(constants._SELECT + ' WHERE id = ?', (key,))
        except sqlite3.ProgrammingError:
            c.execute(
                constants._SELECT + ' WHERE id = ?',
                (key.decode(self.default_encoding),))
        results = c.fetchone()
        # TODO: raise error if more than one key is found
        if results is None:
            raise FeatureNotFoundError(key)
        return self._feature_returner(**results)

    def count_features_of_type(self, featuretype=None):
        """
        Simple count of features.

        Can be faster than "grep", and is faster than checking the length of
        results from :meth:`gffutils.FeatureDB.features_of_type`.

        Parameters
        ----------

        `featuretype` : string

            Feature type (e.g., "gene") to count.  If None, then count *all*
            features in the database.

        Returns
        -------
        The number of features of this type, as an integer

        """
        c = self.conn.cursor()
        if featuretype is not None:
            c.execute(
                '''
                SELECT count() FROM features
                WHERE featuretype = ?
                ''', (featuretype,))
        else:
            c.execute(
                '''
                SELECT count() FROM features
                ''')

        results = c.fetchone()
        if results is not None:
            results = results[0]
        return results

    def features_of_type(self, featuretype, limit=None, strand=None,
                         order_by=None, reverse=False,
                         completely_within=False):
        """
        Returns an iterator of :class:`gffutils.Feature` objects.

        Parameters
        ----------
        {_method_doc}
        """
        query, args = helpers.make_query(
            args=[],
            limit=limit,
            featuretype=featuretype,
            order_by=order_by,
            reverse=reverse,
            strand=strand,
            completely_within=completely_within,
        )

        for i in self._execute(query, args):
            yield self._feature_returner(**i)

    # TODO: convert this to a syntax similar to itertools.groupby
    def iter_by_parent_childs(self, featuretype="gene", level=None,
                              order_by=None, reverse=False,
                              completely_within=False):
        """
        For each parent of type `featuretype`, yield a list L of that parent
        and all of its children. The parent will always be L[0].

        Additional kwargs are passed to :meth:`FeatureDB.children`, and will
        therefore only affect items L[1:] in each yielded list.
        """
        # Get all the parent records of the requested feature type
        parent_recs = self.all_features(featuretype=featuretype)
        # Return a generator of these parent records and their
        # children
        for parent_rec in parent_recs:
            unit_records = \
                [parent_rec] + list(self.children(parent_rec.id))
            yield unit_records

    def all_features(self, limit=None, strand=None, featuretype=None,
                     order_by=None, reverse=False, completely_within=False):
        """
        Returns an iterator of all :class:`Feature` objects in the database.

        Parameters
        ----------
        {_method_doc}
        """
        query, args = helpers.make_query(
            args=[],
            limit=limit,
            strand=strand,
            featuretype=featuretype,
            order_by=order_by,
            reverse=reverse,
            completely_within=completely_within
        )
        for i in self._execute(query, args):
            yield self._feature_returner(**i)

    def featuretypes(self):
        """
        Iterator of feature types found in the database.
        """
        c = self.conn.cursor()
        c.execute(
            '''
            SELECT DISTINCT featuretype from features
            ''')
        for i, in c:
            yield i

    def _relation(self, id, join_on, join_to, level=None, featuretype=None,
                  order_by=None, reverse=False, completely_within=False):

        # The following docstring will be included in the parents() and
        # children() docstrings to maintain consistency, since they both
        # delegate to this method.
        """
        Parameters
        ----------

        id : string or a Feature object

        level : None or int

            If `level=None` (default), then return all children regardless
            of level.  If `level` is an integer, then constrain to just that
            level.
        {_method_doc}
        """

        if isinstance(id, Feature):
            id = id.id

        other = '''
        JOIN relations
        ON relations.{join_on} = features.id
        WHERE relations.{join_to} = ?
        '''.format(**locals())
        args = [id]

        level_clause = ''
        if level is not None:
            level_clause = 'relations.level = ?'
            args.append(level)

        query, args = helpers.make_query(
            args=args,
            other=other,
            extra=level_clause,
            featuretype=featuretype,
            order_by=order_by,
            reverse=reverse,
            completely_within=completely_within,
        )

        # modify _SELECT so that only unique results are returned
        query = query.replace("SELECT", "SELECT DISTINCT")
        for i in self._execute(query, args):
            yield self._feature_returner(**i)

    def children(self, id, level=None, featuretype=None, order_by=None,
                 reverse=False, completely_within=False):
        """
        Return children of feature `id`, subject to various optional
        constraints.
        {_relation_docstring}
        """
        return self._relation(
            id, join_on='child', join_to='parent', level=level,
            featuretype=featuretype, order_by=order_by, reverse=reverse,
            completely_within=completely_within)

    def parents(self, id, level=None, featuretype=None, order_by=None,
                reverse=False, completely_within=False):
        """
        Return parents of feature `id`, subject to various optional
        constraints.
        {_relation_docstring}
        """
        return self._relation(
            id, join_on='parent', join_to='child', level=level,
            featuretype=featuretype, order_by=order_by, reverse=reverse,
            completely_within=completely_within)

    def _execute(self, query, args):
        self._last_query = query
        self._last_args = args
        c = self.conn.cursor()
        c.execute(query, tuple(args))
        return c

    def execute(self, query):
        """
        Execute arbitrary queries on the db.

        .. seealso::

                :class:`FeatureDB.schema` may be helpful when writing your own
                queries.

        Parameters
        ----------

        `query` : str

            Query to execute -- trailing ";" optional.

        """
        c = self.conn.cursor()
        return c.execute(query)

    def region(self, region, featuretype=None, completely_within=False):
        """
        Return features with any part overlapping `region`.

        Parameters
        ----------
        region : string, tuple, or Feature instance
            If string, then of the form "seqid:start-end".  If tuple, then
            (seqid, start, end).  If :class:`Feature`, then use the features
            seqid, start, and end values.

        featuretype : None, string, or iterable
            If not None, then restrict output.  If string, then only report
            that feature type.  If iterable, then report all featuretypes in
            the iterable.

        completely_within : bool
            If False (default), returns features that overlap `region`, even
            partially.  If True, only return features that are completely
            within `region`.
        """
        strand = None
        if isinstance(region, six.string_types):
            toks = region.split(':')
            seqid, coords = toks[:2]
            if len(toks) == 3:
                strand = toks[2]
            start, end = coords.split('-')

        elif isinstance(region, Feature):
            seqid = region.seqid
            start = region.start
            end = region.end
            strand = region.strand
        else:
            seqid, start, end = region[:3]
            if len(region) == 4:
                strand = region[3]

        # Get a list of all possible bins for this region
        _bins = list(bins.bins(int(start), int(end), one=False))

        if completely_within:
            position_clause = 'start >= ? AND end <= ?'
            args = [seqid, start, end]
        else:
            position_clause = 'start < ? AND end > ?'
            # note start/end swap
            args = [seqid, end, start]

        args += _bins

        _bin_clause = ' or ' .join(['bin = ?' for _ in _bins])

        query = ' '.join([
            constants._SELECT,
            'WHERE seqid = ? AND', position_clause,
            'AND', '(', _bin_clause, ')'])

        # Add the featuretype clause
        if featuretype is not None:
            if isinstance(featuretype, six.string_types):
                featuretype = [featuretype]
            feature_clause = ' or '.join(
                ['featuretype = ?' for _ in featuretype])
            query += ' AND (%s) ' % feature_clause
            args.extend(featuretype)

        if strand is not None:
            strand_clause = ' and strand = ? '
            query += strand_clause
            args.append(strand)

        c = self.conn.cursor()
        c.execute(query, tuple(args))
        for i in c:
            yield self._feature_returner(**i)

    def interfeatures(self, features, new_featuretype=None,
                      merge_attributes=True, dialect=None):
        """
        Construct new features representing the space between features.

        For example, if `features` is a list of exons, then this method will
        return the introns.  If `features` is a list of genes, then this method
        will return the intergenic regions.

        Providing N features will return N - 1 new features.

        This method purposefully does *not* do any merging or sorting of
        coordinates, so you may want to use :meth:`FeatureDB.merge` first.

        The new features' attributes will be a merge of the neighboring
        features' attributes.  This is useful if you have provided a list of
        exons; the introns will then retain the transcript and/or gene parents.

        Parameters
        ----------
        features : iterable of :class:`feature.Feature` instances
            Sorted, merged iterable

        new_featuretype : string or None
            The new features will all be of this type, or, if None (default)
            then the featuretypes will be constructed from the neighboring
            features, e.g., `inter_exon_exon`.

        attribute_func : callable or None
            If None, then nothing special is done to the attributes.  If
            callable, then the callable accepts two attribute dictionaries and
            returns a single attribute dictionary.  If `merge_attributes` is
            True, then `attribute_func` is called before `merge_attributes`.
            This could be useful for manually managing IDs for the new
            features.
        """
        for i, f in enumerate(features):
            # no inter-feature for the first one
            if i == 0:
                interfeature_start = f.stop
                last_feature = f
                continue

            interfeature_stop = f.start
            if new_featuretype is None:
                new_featuretype = 'inter_%s_%s' % (
                    last_feature.featuretype, f.featuretype)
            assert last_feature.strand == f.strand
            assert last_feature.chrom == f.chrom
            strand = last_feature.strand
            chrom = last_feature.chrom

            # Shrink
            interfeature_start += 1
            interfeature_stop -= 1

            new_attributes = helpers.merge_attributes(
                last_feature.attributes, f.attributes)

            new_bin = bins.bins(
                interfeature_start, interfeature_stop, one=True)
            _id = None
            fields = dict(
                seqid=chrom,
                source='gffutils_derived',
                featuretype=new_featuretype,
                start=interfeature_start,
                end=interfeature_stop,
                score='.',
                strand=strand,
                frame='.',
                attributes=new_attributes,
                bin=new_bin)

            if dialect is None:
                # Support for @classmethod -- if calling from the class, then
                # self.dialect is not defined, so defer to Feature's default
                # (which will be constants.dialect, or GFF3).
                try:
                    dialect = self.dialect
                except AttributeError:
                    dialect = None
            yield self._feature_returner(**fields)
            interfeature_start = f.stop

    def update(self, features, make_backup=True, **kwargs):
        """
        Update database with features.

        features : str, iterable, FeatureDB instance
            If FeatureDB, all features will be used. If string, assume it's
            a filename of a GFF or GTF file.  Otherwise, assume it's an
            iterable of Feature objects.  The classes in gffutils.iterators may
            be helpful in this case.

        make_backup : bool
            If True, and the database you're about to update is a file on disk,
            makes a copy of the existing database and saves it with a .bak
            extension.

        Remaining kwargs are passed to create_db.
        """
        from gffutils import create
        if make_backup:
            if isinstance(self.dbfn, six.string_types):
                shutil.copy2(self.dbfn, self.dbfn + '.bak')

        # No matter what `features` came in as, convert to gffutils.Feature
        # instances.  Since the tricky part -- attribute strings -- have been
        # parsed into dicts in a Feature, we no longer have to worry about
        # that.  This also allows GTF features to be used to update a GFF
        # database, or vice versa.
        if isinstance(features, six.string_types):
            indb = create.create_db(features, intermediate, **kwargs)
            features = indb.all_features()

        if isinstance(features, FeatureDB):
            features = features.all_features()

        if self.dialect['fmt'] == 'gtf':
            if 'id_spec' not in kwargs:
                kwargs['id_spec'] = {
                    'gene': 'gene_id', 'transcript': 'transcript_id'}
            db = create._GTFDBCreator(
                data=features, dbfn=self.dbfn, dialect=self.dialect, **kwargs)
        elif self.dialect['fmt'] == 'gff3':
            if 'id_spec' not in kwargs:
                kwargs['id_spec'] = 'ID'
            db = create._GFFDBCreator(
                data=features, dbfn=self.dbfn, dialect=self.dialect, **kwargs)

        else:
            raise ValueError

        db._populate_from_lines(features)
        db._update_relations()
        db._finalize()

    def add_relation(self, parent, child, level, parent_func=None, child_func=None):
        """
        Manually add relations to the database.

        Parameters
        ----------
        parent : str or Feature instance
             Parent feature to add.

        child : str or Feature instance
            Child feature to add

        level : int
            Level of the relation.  For example, if parent is a gene and child
            is an mRNA, then you might want level to be 1.  But if child is an
            exon, then level would be 2.

        parent_func, child_func : callable
            These optional functions control how attributes are updated in the
            database.  They both have the signature `func(parent, child)` and
            must return a [possibly modified] Feature instance.  For example,
            we could add the child's database id as the "child" attribute in
            the parent::

                def parent_func(parent, child):
                    parent.attributes['child'] = child.id

            and add the parent's "gene_id" as the child's "Parent" attribute::

                def child_func(parent, child):
                    child.attributes['Parent'] = parent['gene_id']
        """
        if isinstance(parent, six.string_types):
            parent = self[parent]
        if isinstance(child, six.string_types):
            child = self[child]

        c = self.conn.cursor()
        c.execute('''
                  INSERT INTO relations (parent, child, level)
                  VALUES (?, ?, ?)''', (parent.id, child.id, level))

        if parent_func is not None:
            parent = parent_func(parent, child)
            self._update(parent, c)
        if child_func is not None:
            child = child_func(parent, child)
            self._update(child, c)

        self.conn.commit()


    def _update(self, feature, cursor):
        values = [list(feature.astuple()) + [feature.id]]
        cursor.execute(
            constants._UPDATE, *tuple(values))

    def _insert(self, feature, cursor):
        """
        Insert a feature into the database.
        """
        try:
            cursor.execute(constants._INSERT, feature.astuple())
        except sqlite3.ProgrammingError:
            cursor.execute(
                constants._INSERT, feature.astuple(self.default_encoding))


    def create_introns(self, exon_featuretype='exon',
                       grandparent_featuretype='gene', parent_featuretype=None,
                       new_featuretype='intron', merge_attributes=True):
        """
        Create introns from existing annotations.

        Returns an iterator of new introns that can then be passed to the
        `update` method to permanently add to the database.

        Parameters
        ----------
        `exon_featuretype`: string
            Feature type to use in order to infer introns.  Typically `"exon"`.

        `grandparent_featuretype` : string
            If `grandparent_featuretype` is not None, then group exons by
            children of this featuretype.  If `granparent_featuretype` is
            "gene" (default), then introns will be created for all first-level
            children of genes.  This may include mRNA, rRNA, ncRNA, etc.  If
            you only want to infer introns from one of these featuretypes
            (e.g., mRNA), then use the `parent_featuretype` kwarg which is
            mutually exclusive with `grandparent_featuretype`.

        `parent_featuretype` : string
            If `parent_featuretype` is not None, then only use this featuretype
            to infer introns.  Use this if you only want a subset of
            featuretypes to have introns (e.g., "mRNA" only, and not ncRNA or
            rRNA). Mutually exclusive with `grandparent_featuretype`.

        `new_featuretype`: string
            Feature type to use for the inferred introns; default is
            `"intron"`.

        `merge_attributes`: bool
            Whether or not to merge attributes from all exons. If False then no
            attributes will be created for the introns.
        """
        if (grandparent_featuretype and parent_featuretype) or (
            grandparent_featuretype is None and parent_featuretype is None
        ):
            raise ValueError("exactly one of `grandparent_featuretype` or "
                             "`parent_featuretype` should be provided")

        if grandparent_featuretype:
            def child_gen():
                for gene in self.features_of_type(grandparent_featuretype):
                    for child in self.children(gene, level=1):
                        yield child
        elif parent_featuretype:
            def child_gen():
                for child in self.features_of_type(parent_featuretype):
                    yield child

        for child in child_gen():
            exons = self.children(child, level=1, featuretype=exon_featuretype,
                                  order_by='start')
            for intron in self.interfeatures(
                exons, new_featuretype=new_featuretype,
                merge_attributes=merge_attributes, dialect=self.dialect
            ):
                yield intron

    def merge(self, features, ignore_strand=False):
        """
        Merge overlapping features together.

        features : iterator of Feature instances

        ignore_strand : bool
            If True, features on multiple strands will be merged, and the final
            strand will be set to '.'.  Otherwise, ValueError will be raised if
            trying to merge features on differnt strands.
        """

        # Consume iterator up front...
        features = list(features)

        if len(features) == 0:
            raise StopIteration

        # Either set all strands to '+' or check for strand-consistency.
        if ignore_strand:
            strand = '.'
        else:
            strands = [i.strand for i in features]
            if len(set(strands)) > 1:
                raise ValueError('Specify ignore_strand=True to force merging '
                                 'of multiple strands')
            strand = strands[0]

        # Sanity check to make sure all features are from the same chromosome.
        chroms = [i.chrom for i in features]
        if len(set(chroms)) > 1:
            raise NotImplementedError('Merging multiple chromosomes not '
                                      'implemented')
        chrom = chroms[0]

        # To start, we create a merged feature of just the first feature.
        current_merged_start = features[0].start
        current_merged_stop = features[0].stop

        # We don't need to check the first one, so start at feature #2.
        for feature in features[1:]:
            # Does this feature start within the currently merged feature?...
            if feature.start <= current_merged_stop + 1:
                # ...It starts within, so leave current_merged_start where it
                # is.  Does it extend any farther?
                if feature.stop >= current_merged_stop:
                    # Extends further, so set a new stop position
                    current_merged_stop = feature.stop
                else:
                    # If feature.stop < current_merged_stop, it's completely
                    # within the previous feature.  Nothing more to do.
                    continue
            else:
                # The start position is outside the merged feature, so we're
                # done with the current merged feature.  Prepare for output...
                merged_feature = dict(
                    seqid=feature.chrom,
                    source='.',
                    featuretype=feature.featuretype,
                    start=current_merged_start,
                    end=current_merged_stop,
                    score='.',
                    strand=strand,
                    frame='.',
                    attributes='')
                yield self._feature_returner(**merged_feature)

                # and we start a new one, initializing with this feature's
                # start and stop.
                current_merged_start = feature.start
                current_merged_stop = feature.stop

        # need to yield the last one.
        if len(features) == 1:
            feature = features[0]
        merged_feature = dict(
            seqid=feature.chrom,
            source='.',
            featuretype=feature.featuretype,
            start=current_merged_start,
            end=current_merged_stop,
            score='.',
            strand=strand,
            frame='.',
            attributes='')
        yield self._feature_returner(**merged_feature)

    def children_bp(self, feature, child_featuretype='exon', merge=False):
        """
        Returns the total bp of all children of a featuretype

        Useful for getting the exonic bp of an mRNA.
        """
        children = self.children(feature, featuretype=child_featuretype,
                                 order_by='start')
        if merge:
            children = self.merge(children)

        total = 0
        for child in children:
            total += len(child)
        return total

    # Recycle the docs for _relation so they stay consistent between parents()
    # and children()
    children.__doc__ = children.__doc__.format(
        _relation_docstring=_relation.__doc__)
    parents.__doc__ = parents.__doc__.format(
        _relation_docstring=_relation.__doc__)

    # Add the docs for methods that call helpers.make_query()
    for method in [parents, children, features_of_type, all_features]:
        method.__doc__ = method.__doc__.format(
            _method_doc=_method_doc)<|MERGE_RESOLUTION|>--- conflicted
+++ resolved
@@ -1,8 +1,4 @@
-<<<<<<< HEAD
 import six
-=======
-import os
->>>>>>> 1903a163
 import sqlite3
 import shutil
 from gffutils import bins
